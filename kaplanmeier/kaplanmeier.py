--- conflicted
+++ resolved
@@ -90,17 +90,10 @@
 
     return(out)
 
-<<<<<<< HEAD
 
 # %% Make plot
-def plot(out, fontsize=12, savepath='', width=10, height=6, cmap='Set1', cii_alpha=0.05, cii_lines='dense', methodtype='lifeline', title='Survival function'):
+def plot(out, fontsize=12, savepath='', width=10, height=6, cmap='Set1', cii_alpha=0.05, cii_lines='dense', methodtype='lifeline', title='Survival function', full_ylim=False, y_percentage=False):
     """Make plot.
-=======
-#%% Make plot
-def plot(out, fontsize=12, savepath='', width=10, height=6, cmap='Set1', cii_alpha=0.05, cii_lines='dense', methodtype='lifeline', title='Survival function', full_ylim=False, y_percentage=False):
-    '''
-    
->>>>>>> 06375cfc
 
     Parameters
     ----------
@@ -167,15 +160,12 @@
         # Startup figure
         fig = plt.figure(figsize=(Param['width'], Param['height']))
         ax = fig.add_subplot(111)
-<<<<<<< HEAD
-=======
 #        ax.grid(True)
 #        ax.ylabel('Percentage survival')
         if full_ylim:
             ax.set_ylim([0.0, 1.05])
         if y_percentage:
             ax.yaxis.set_major_formatter(PercentFormatter(1.0))
->>>>>>> 06375cfc
         if out['logrank']!=[]:
             plt.title('%s, Logrank Test P-Value = %.5f' % (title, out['logrank_P']))
 
